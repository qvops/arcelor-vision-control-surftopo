--- conflicted
+++ resolved
@@ -15,8 +15,6 @@
 
 options = surftopo.topography.Options()
 results = surftopo.topography.analyze_surface_topography(x, y, z, options)
-<<<<<<< HEAD
-=======
 ```
 ## Tensor device selection
 
@@ -42,5 +40,4 @@
     opt_object = Options()
     opt_object.device = "mps"
     opt_object.polynomial_device = "mps"
->>>>>>> 79c3a789
 ```